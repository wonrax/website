---
import type { Heading } from "@/layouts/BlogPostLayout.astro";
import HeadingElement from "./HeadingElement.astro";

type Props = {
  headings: Heading[];
};

// Shift the levels to base 1 by finding the smallest depth
const minDepth = Math.min(...Astro.props.headings.map((h) => h.depth));
Astro.props.headings.forEach((h) => (h.depth -= minDepth - 1));

const headings: Heading[] = Astro.props.headings;

export type NestedHeading = {
  text: string;
  slug: string;
  children: NestedHeading[];
};

// filter headings to only include level 1 and 2
const filteredHeadings = headings.filter((h) => h.depth <= 2);

// convert to nested structure
const nestedHeadings: NestedHeading[] = [];
for (const h of filteredHeadings) {
  if (h.depth === 1) {
    nestedHeadings.push({
      text: h.text,
      slug: h.slug,
      children: [],
    });
  } else if (h.depth === 2) {
    nestedHeadings[nestedHeadings.length - 1].children.push({
      text: h.text,
      slug: h.slug,
      children: [],
    });
  }
}
---

<ol class="table-of-content level-1">
  {
    nestedHeadings.map((heading) => (
      <li>
        <HeadingElement heading={heading} depth={2} />
      </li>
    ))
  }
</ol>

<style lang="scss" is:global>
  .table-of-content {
    margin: 0;
    padding-inline-start: 1.1em;

    ul {
      padding-inline-start: 0;
      list-style-type: none;
    }

    & > li {
      // margin-top: 8px;
    }

    li::marker,
    a,
    a:visited {
      color: #777;
      font-size: 15px;
      line-height: 1.35em;
<<<<<<< HEAD
=======
      letter-spacing: -0.02em;
      hyphens: auto;
>>>>>>> f26d56ef
    }

    li.active > a,
    a:hover {
      font-weight: var(--font-weight-medium);
      color: black;
      box-shadow: inset 0 -2px 0 0 black;
      animation: tocEntryMorphIn 0.3s ease-in-out forwards;

      @keyframes tocEntryMorphIn {
        from {
          box-shadow: inset 0px 0px 0 0 black;
        }
        to {
          box-shadow: inset -2px 0 0 0 black;
        }
      }
    }

    a {
      display: block;
    }
  }

  .level-1 > li > a {
    font-weight: var(--font-weight-medium);
<<<<<<< HEAD
    padding: 6px 4px;
=======
    padding: 6px 8px 6px 4px;
>>>>>>> f26d56ef
  }

  .level-2 > li > a {
    font-weight: var(--font-weight-normal);
<<<<<<< HEAD
    padding: 4px 4px;
=======
    padding: 4px 8px 4px 4px;
>>>>>>> f26d56ef
  }
</style><|MERGE_RESOLUTION|>--- conflicted
+++ resolved
@@ -70,11 +70,8 @@
       color: #777;
       font-size: 15px;
       line-height: 1.35em;
-<<<<<<< HEAD
-=======
       letter-spacing: -0.02em;
       hyphens: auto;
->>>>>>> f26d56ef
     }
 
     li.active > a,
@@ -101,19 +98,11 @@
 
   .level-1 > li > a {
     font-weight: var(--font-weight-medium);
-<<<<<<< HEAD
-    padding: 6px 4px;
-=======
     padding: 6px 8px 6px 4px;
->>>>>>> f26d56ef
   }
 
   .level-2 > li > a {
     font-weight: var(--font-weight-normal);
-<<<<<<< HEAD
-    padding: 4px 4px;
-=======
     padding: 4px 8px 4px 4px;
->>>>>>> f26d56ef
   }
 </style>