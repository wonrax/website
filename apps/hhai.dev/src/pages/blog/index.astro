---
import BlogRouteLayout from "@/layouts/BlogRouteLayout.astro";
import type { Frontmatter } from "@/layouts/BlogPostLayout.astro";

const allPosts = await Astro.glob<Frontmatter>("./**/*.mdx");
---

<BlogRouteLayout>
  <title slot="head">Blog</title>
  <meta slot="head" name="description" content="hhai.dev blog index" />
  <main class="blog-main">
    <ul class="article-list">
      {
        allPosts
          .filter(
            (post) =>
              process.env.NODE_ENV != "production" ||
              (!post.frontmatter.isDraft && !post.frontmatter.hidden)
          )
          .map((post) => (
<<<<<<< HEAD
            <li class="article-entry">
=======
            <li
              class={`article-entry${
                post.frontmatter.isDraft || post.frontmatter.hidden
                  ? " hidden"
                  : ""
              }`}
            >
>>>>>>> f26d56ef
              <a href={post.url}>{post.frontmatter.title}</a>
              <p>
                <span class="article-date">
                  {new Date(post.frontmatter.published)
                    .toLocaleDateString("en-UK", {
                      year: "numeric",
                      month: "long",
                      day: "numeric",
                    })
                    .toUpperCase()}
                </span>
                <span class="article-description">
                  {post.frontmatter.description}
                </span>
              </p>
            </li>
          ))
      }
    </ul>
  </main>
</BlogRouteLayout>

<style lang="scss" is:global>
  .blog-main {
    margin: 0 auto;
    max-width: 100%;
    width: 700px;
    padding: 0 32px;
    box-sizing: border-box;

    .article-list {
      list-style-type: none;
      padding-inline-start: 0;
      margin-top: 32px;

      .article-entry {
        margin-bottom: 20px;

        &.hidden {
          a {
            color: #999;
          }
        }

        a {
          font-weight: var(--font-weight-medium);
          font-size: 18px;
          letter-spacing: -0.02em;
          text-decoration: underline;
        }

        p {
          margin: 4px 0;
        }

        .article-date {
          text-transform: uppercase;
          color: #999;
          font-size: 14px;
        }

        .article-description {
          color: #666;
          font-size: 16px;
          margin-left: 8px;
          line-height: 1.45em;
        }
      }
    }
    @media (min-width: 1280px) {
      width: 1004px;
    }

    @media (min-width: 800px) {
      padding: 0;
    }
  }
</style><|MERGE_RESOLUTION|>--- conflicted
+++ resolved
@@ -18,9 +18,6 @@
               (!post.frontmatter.isDraft && !post.frontmatter.hidden)
           )
           .map((post) => (
-<<<<<<< HEAD
-            <li class="article-entry">
-=======
             <li
               class={`article-entry${
                 post.frontmatter.isDraft || post.frontmatter.hidden
@@ -28,7 +25,6 @@
                   : ""
               }`}
             >
->>>>>>> f26d56ef
               <a href={post.url}>{post.frontmatter.title}</a>
               <p>
                 <span class="article-date">
