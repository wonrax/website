--- conflicted
+++ resolved
@@ -656,9 +656,6 @@
   }
 
   code {
-<<<<<<< HEAD
-    font-size: 14px;
-=======
     font-size: 16px;
   }
 
@@ -675,7 +672,6 @@
       color: var(--shiki-dark);
       background-color: var(--shiki-dark-bg);
     }
->>>>>>> 5271691d
   }
 
   // inline code
